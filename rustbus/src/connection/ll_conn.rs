use super::{Error, Result, Timeout};
use crate::auth;
use crate::message_builder::MarshalledMessage;
use crate::wire::errors::UnmarshalError;
use crate::wire::{marshal, unmarshal, UnixFd};

use std::io::{self, IoSlice, IoSliceMut};
use std::os::fd::AsFd;
use std::time;

use std::os::unix::io::AsRawFd;
use std::os::unix::io::RawFd;
use std::os::unix::net::UnixStream;

use nix::cmsg_space;
use nix::sys::socket::{
    self, connect, recvmsg, sendmsg, socket, ControlMessage, ControlMessageOwned, MsgFlags,
    SockaddrStorage, UnixAddr,
};

use crate::wire::unmarshal_context::Cursor;

/// A lowlevel abstraction over the raw unix socket
#[derive(Debug)]
pub struct SendConn {
    stream: UnixStream,
    header_buf: Vec<u8>,

    serial_counter: u32,
}

pub struct RecvConn {
    stream: UnixStream,

    msg_buf_in: IncomingBuffer,
    fds_in: Vec<UnixFd>,
    cmsgspace: Vec<u8>,
}

pub struct DuplexConn {
    pub send: SendConn,
    pub recv: RecvConn,
}

struct IncomingBuffer {
    buf: Vec<u8>,
    filled: usize,
}

impl IncomingBuffer {
    fn new() -> Self {
        IncomingBuffer {
            buf: Vec::new(),
            filled: 0,
        }
    }

    fn reserve(&mut self, new_len: usize) {
        if self.buf.len() < new_len {
            self.buf.resize(new_len, 0);
        }
    }

    fn spare_capacity_mut(&mut self) -> &mut [u8] {
        &mut self.buf[self.filled..]
    }

    fn read(&mut self, r: impl FnOnce(&mut [u8]) -> Result<usize>) -> Result<()> {
        let read = r(self.spare_capacity_mut())?;
        self.filled += read;
        debug_assert!(self.filled <= self.buf.len());
        Ok(())
    }

    fn len(&self) -> usize {
        self.filled
    }

    fn take(&mut self) -> Vec<u8> {
        self.buf.truncate(self.filled);
        self.filled = 0;
        std::mem::take(&mut self.buf)
    }

    fn peek(&self) -> &[u8] {
        &self.buf[..self.filled]
    }
}

impl RecvConn {
    #[deprecated = "use poll() or select() on the file descriptor"]
    pub fn can_read_from_source(&self) -> io::Result<bool> {
        let mut fdset = nix::sys::select::FdSet::new();
        fdset.insert(self.stream.as_fd());

        use nix::sys::time::TimeValLike;
        let mut zero_timeout = nix::sys::time::TimeVal::microseconds(0);

        nix::sys::select::select(None, Some(&mut fdset), None, None, Some(&mut zero_timeout))?;
        Ok(fdset.contains(self.stream.as_fd()))
    }

    /// Reads from the source once but takes care that the internal buffer only reaches at maximum max_buffer_size
    /// so we can process messages separatly and avoid leaking file descriptors to wrong messages
    fn refill_buffer(&mut self, max_buffer_size: usize, timeout: Timeout) -> Result<()> {
        self.msg_buf_in.reserve(max_buffer_size);

        // Borrow all the fields because we can't use self in the closure...
        let cmsgspace = &mut self.cmsgspace;
        cmsgspace.clear();
        let fds_in = &mut self.fds_in;
        let stream = &mut self.stream;

        self.msg_buf_in.read(|buffer| {
            let iovec = IoSliceMut::new(buffer);

            let flags = MsgFlags::empty();

            let old_timeout = stream.read_timeout()?;
            match timeout {
                Timeout::Duration(d) => {
                    stream.set_read_timeout(Some(d))?;
                }
                Timeout::Infinite => {
                    stream.set_read_timeout(None)?;
                }
                Timeout::Nonblock => {
                    stream.set_nonblocking(true)?;
                }
            }
            let iovec_mut = &mut [iovec];
            let msg =
                recvmsg::<SockaddrStorage>(stream.as_raw_fd(), iovec_mut, Some(cmsgspace), flags)
                    .map_err(|e| match e {
                        nix::errno::Errno::EAGAIN => Error::TimedOut,
                        _ => Error::IoError(e.into()),
                    });

            stream.set_nonblocking(false)?;
            stream.set_read_timeout(old_timeout)?;

            let msg = msg?;

            if msg.bytes == 0 {
                return Err(Error::ConnectionClosed);
            }

            for cmsg in msg.cmsgs() {
                match cmsg {
                    ControlMessageOwned::ScmRights(fds) => {
                        fds_in.extend(fds.into_iter().map(UnixFd::new));
                    }
                    _ => {
                        // TODO what to do?
                        eprintln!("Cmsg other than ScmRights: {:?}", cmsg);
                    }
                }
            }

            Ok(msg.bytes)
        })?;

        Ok(())
    }

    pub fn bytes_needed_for_current_message(&self) -> Result<usize> {
        if self.msg_buf_in.len() < 16 {
            return Ok(16);
        }
        let msg_buf_in = &self.msg_buf_in.peek();
        let header = unmarshal::unmarshal_header(&mut Cursor::new(msg_buf_in))?;
        let header_fields_len =
            crate::wire::util::parse_u32(&msg_buf_in[unmarshal::HEADER_LEN..], header.byteorder)?;
        let complete_header_size = unmarshal::HEADER_LEN + header_fields_len as usize + 4; // +4 because the length of the header fields does not count

        let padding_between_header_and_body = 8 - ((complete_header_size) % 8);
        let padding_between_header_and_body = if padding_between_header_and_body == 8 {
            0
        } else {
            padding_between_header_and_body
        };

        let bytes_needed =
            complete_header_size + padding_between_header_and_body + header.body_len as usize;
        Ok(bytes_needed)
    }

    // Checks if the internal buffer currently holds a complete message
    pub fn buffer_contains_whole_message(&self) -> Result<bool> {
        if self.msg_buf_in.len() < 16 {
            return Ok(false);
        }
        let bytes_needed = self.bytes_needed_for_current_message();
        match bytes_needed {
            Err(e) => {
                if let Error::UnmarshalError(UnmarshalError::NotEnoughBytes) = e {
                    Ok(false)
                } else {
                    Err(e)
                }
            }
            Ok(bytes_needed) => Ok(self.msg_buf_in.len() >= bytes_needed),
        }
    }
    /// Blocks until a message has been read from the conn or the timeout has been reached
    pub fn read_whole_message(&mut self, timeout: Timeout) -> Result<()> {
        // This whole dance around reading exact amounts of bytes is necessary to read messages exactly at their bounds.
        // I think thats necessary so we can later add support for unixfd sending
        //calc timeout in reference to this point in time
        let start_time = time::Instant::now();

        while !self.buffer_contains_whole_message()? {
            self.refill_buffer(
                self.bytes_needed_for_current_message()?,
                super::calc_timeout_left(&start_time, timeout)?,
            )?;
        }
        Ok(())
    }

    /// Blocks until one read towards the message has been performed from the conn or the timeout has been reached
    pub fn read_once(&mut self, timeout: Timeout) -> Result<()> {
        self.refill_buffer(self.bytes_needed_for_current_message()?, timeout)?;
        Ok(())
    }

    /// Blocks until a message has been read from the conn or the timeout has been reached
    pub fn get_next_message(&mut self, timeout: Timeout) -> Result<MarshalledMessage> {
        self.read_whole_message(timeout)?;

        let mut cursor = Cursor::new(self.msg_buf_in.peek());
        let header = unmarshal::unmarshal_header(&mut cursor)?;
        let dynheader = unmarshal::unmarshal_dynamic_header(&header, &mut cursor)?;
        let header_bytes_consumed = cursor.consumed();

<<<<<<< HEAD
        let buf = self.msg_buf_in.take();
        let mut msg =
            unmarshal::unmarshal_next_message(&header, dynheader, buf, header_bytes_consumed)?;

        for cmsg in &self.cmsgs_in {
            match cmsg {
                ControlMessageOwned::ScmRights(fds) => {
                    msg.body
                        .raw_fds
                        .extend(fds.iter().map(|fd| crate::wire::UnixFd::new(*fd)));
                }
                _ => {
                    // TODO what to do?
                    // eprintln!("Cmsg other than ScmRights: {:?}", cmsg);
                }
            }
        }
        self.cmsgs_in.clear();

=======
        msg.body.raw_fds = std::mem::take(&mut self.fds_in);

        if buf_len != bytes_used + hdrbytes + dynhdrbytes {
            return Err(Error::UnmarshalError(UnmarshalError::NotAllBytesUsed));
        }

>>>>>>> 7edb138f
        Ok(msg)
    }
}

impl SendConn {
    /// get the next new serial
    pub fn alloc_serial(&mut self) -> u32 {
        let serial = self.serial_counter;
        self.serial_counter += 1;
        serial
    }

    /// send a message over the conn
    pub fn send_message<'a>(
        &'a mut self,
        msg: &'a MarshalledMessage,
    ) -> Result<SendMessageContext<'a>> {
        let serial = if let Some(serial) = msg.dynheader.serial {
            serial
        } else {
            let serial = self.serial_counter;
            self.serial_counter += 1;
            serial
        };

        // clear the buf before marshalling the new header
        self.header_buf.clear();
        marshal::marshal(msg, serial, &mut self.header_buf)?;

        let ctx = SendMessageContext {
            msg,
            conn: self,

            state: SendMessageState {
                bytes_sent: 0,
                serial,
            },
        };

        Ok(ctx)
    }

    /// send a message and block until all bytes have been sent. Returns the serial of the message to match the response.
    pub fn send_message_write_all(&mut self, msg: &MarshalledMessage) -> Result<u32> {
        let ctx = self.send_message(msg)?;
        ctx.write_all().map_err(force_finish_on_error)
    }
}

/// only call if you deem the connection doomed by an error returned from writing.
/// The connection might be left in an invalid state if some but not all bytes of the message
/// have been written
pub fn force_finish_on_error<E>((s, e): (SendMessageContext<'_>, E)) -> E {
    s.force_finish();
    e
}

#[must_use = "Dropping this type is considered an error since it might leave the connection in an illdefined state if only some bytes of a message have been written"]
#[derive(Debug)]
/// Handles the process of actually sending a message over the connection it was created from. This allows graceful handling of short writes or timeouts with only
/// parts of the message written. You can loop over write or write_once or use write_all to wait until all bytes have been written or an error besides a timeout
/// arises.
pub struct SendMessageContext<'a> {
    msg: &'a MarshalledMessage,
    conn: &'a mut SendConn,

    state: SendMessageState,
}

/// Tracks the progress of sending the message. Can be used to resume a SendMessageContext.
///
///Note that this only makes sense if you resume with the same Message and Connection that were used to create the original SendMessageContext.
#[derive(Debug, Copy, Clone)]
pub struct SendMessageState {
    bytes_sent: usize,
    serial: u32,
}

/// This panics if the SendMessageContext was dropped when it was not yet finished. Use force_finish / force_finish_on_error
/// if you want to do this. It will be necessary for handling errors that make the connection unusable.
impl Drop for SendMessageContext<'_> {
    fn drop(&mut self) {
        if self.state.bytes_sent != 0 && !self.all_bytes_written() {
            panic!("You dropped a SendMessageContext that only partially sent the message! This is not ok since that leaves the connection in an ill defined state. Use one of the consuming functions!");
        } else {
            // No special cleanup needed
        }
    }
}

impl SendMessageContext<'_> {
    pub fn serial(&self) -> u32 {
        self.state.serial
    }

    /// Resume a SendMessageContext from the progress. This needs to be called with the same
    /// conn and msg that were used to create the original SendMessageContext.
    pub fn resume<'a>(
        conn: &'a mut SendConn,
        msg: &'a MarshalledMessage,
        progress: SendMessageState,
    ) -> SendMessageContext<'a> {
        SendMessageContext {
            conn,
            msg,
            state: progress,
        }
    }

    /// Turn this into the progress to resume the sending later. Note that you cannot send another
    /// message while doing that. You need to resume a SendMessageContext from this progress and
    /// send the current message beofre starting the next one.
    pub fn into_progress(self) -> SendMessageState {
        let progress = self.state;
        Self::force_finish(self);
        progress
    }

    /// Either drop self and return Ok value or return (self, error)
    fn finish_if_ok<O, E>(
        self,
        res: std::result::Result<O, E>,
    ) -> std::result::Result<O, (Self, E)> {
        match res {
            Ok(o) => {
                // this is technically unnecessary but just to make it explicit we drop self here
                std::mem::drop(self);
                Ok(o)
            }
            Err(e) => Err((self, e)),
        }
    }

    /// only call if you deem the connection doomed by an error returned from writing.
    /// The connection might be left in an invalid state if some but not all bytes of the message
    /// have been written
    pub fn force_finish(self) {
        std::mem::forget(self)
    }

    /// Try writing as many bytes as possible until either no more bytes need to be written or
    /// the timeout is reached. For an infinite timeout there is write_all as a shortcut
    pub fn write(mut self, timeout: Timeout) -> std::result::Result<u32, (Self, super::Error)> {
        let start_time = std::time::Instant::now();

        // loop until either the time is up or all bytes have been written
        let res = loop {
            let iteration_timeout = super::calc_timeout_left(&start_time, timeout);
            let iteration_timeout = match iteration_timeout {
                Err(e) => break Err(e),
                Ok(t) => t,
            };

            match self.write_once(iteration_timeout) {
                Err(e) => break Err(e),
                Ok(t) => t,
            };
            if self.all_bytes_written() {
                break Ok(self.state.serial);
            }
        };

        // This only occurs if all bytes have been sent. Otherwise we return with Error::TimedOut or another error
        self.finish_if_ok(res)
    }

    /// Block until all bytes have been written
    pub fn write_all(self) -> std::result::Result<u32, (Self, super::Error)> {
        self.write(Timeout::Infinite)
    }

    /// How many bytes need to be sent in total
    pub fn bytes_total(&self) -> usize {
        self.conn.header_buf.len() + self.msg.get_buf().len()
    }

    /// Check if all bytes have been written
    pub fn all_bytes_written(&self) -> bool {
        self.state.bytes_sent == self.bytes_total()
    }

    /// Basic routine to do a write to the fd once. Mostly useful if you are using a nonblocking timeout. But even then I would recommend using
    /// write() and not write_once()
    pub fn write_once(&mut self, timeout: Timeout) -> Result<usize> {
        // This will result in a zero sized slice if the header has been sent. Actually we would not need to
        // include that anymore in the iov but that is harder than just giving it the zero sized slice.
        let header_bytes_sent = usize::min(self.state.bytes_sent, self.conn.header_buf.len());
        let header_slice_to_send = &self.conn.header_buf[header_bytes_sent..];

        let body_bytes_sent = self.state.bytes_sent - header_bytes_sent;
        let body_slice_to_send = &self.msg.get_buf()[body_bytes_sent..];

        let iov = [
            IoSlice::new(header_slice_to_send),
            IoSlice::new(body_slice_to_send),
        ];
        let flags = MsgFlags::empty();

        let old_timeout = self.conn.stream.write_timeout()?;
        match timeout {
            Timeout::Duration(d) => {
                self.conn.stream.set_write_timeout(Some(d))?;
            }
            Timeout::Infinite => {
                self.conn.stream.set_write_timeout(None)?;
            }
            Timeout::Nonblock => {
                self.conn.stream.set_nonblocking(true)?;
            }
        }

        // if this is not the first write for this message do not send the raw_fds again. This would lead to unexpected
        // duplicated FDs on the other end!
        let raw_fds = if self.state.bytes_sent == 0 {
            self.msg
                .body
                .raw_fds
                .iter()
                .filter_map(|fd| fd.get_raw_fd())
                .collect::<Vec<RawFd>>()
        } else {
            vec![]
        };
        let bytes_sent = sendmsg::<SockaddrStorage>(
            self.conn.stream.as_raw_fd(),
            &iov,
            &[ControlMessage::ScmRights(&raw_fds)],
            flags,
            None,
        );

        self.conn.stream.set_write_timeout(old_timeout)?;
        self.conn.stream.set_nonblocking(false)?;

        let bytes_sent = bytes_sent.map_err(io::Error::from)?;

        self.state.bytes_sent += bytes_sent;

        Ok(bytes_sent)
    }
}

impl DuplexConn {
    /// Connect to a unix socket
    ///
    /// Remember to send the mandatory hello message before doing anything else with the connection!
    /// You can use the `send_hello` function for this.
    pub fn connect_to_bus(addr: UnixAddr, with_unix_fd: bool) -> super::Result<DuplexConn> {
        let sock = socket(
            socket::AddressFamily::Unix,
            socket::SockType::Stream,
            socket::SockFlag::empty(),
            None,
        )
        .map_err(io::Error::from)?;

        connect(sock.as_raw_fd(), &addr).map_err(io::Error::from)?;
        let mut stream = UnixStream::from(sock);
        match auth::do_auth(&mut stream)? {
            auth::AuthResult::Ok => {}
            auth::AuthResult::Rejected => return Err(Error::AuthFailed),
        }

        if with_unix_fd {
            match auth::negotiate_unix_fds(&mut stream)? {
                auth::AuthResult::Ok => {}
                auth::AuthResult::Rejected => return Err(Error::UnixFdNegotiationFailed),
            }
        }

        auth::send_begin(&mut stream)?;

        Ok(DuplexConn {
            send: SendConn {
                stream: stream.try_clone()?,
                header_buf: Vec::new(),
                serial_counter: 1,
            },
            recv: RecvConn {
                msg_buf_in: IncomingBuffer::new(),
                fds_in: Vec::new(),
                cmsgspace: cmsg_space!([RawFd; 10]),
                stream,
            },
        })
    }

    /// Sends the obligatory hello message and returns the unique id the daemon assigned this connection
    pub fn send_hello(&mut self, timeout: crate::connection::Timeout) -> super::Result<String> {
        let start_time = time::Instant::now();

        let hello = crate::standard_messages::hello();
        let serial = self
            .send
            .send_message(&hello)?
            .write(super::calc_timeout_left(&start_time, timeout)?)
            .map_err(|(ctx, e)| {
                ctx.force_finish();
                e
            })?;
        let resp = self
            .recv
            .get_next_message(super::calc_timeout_left(&start_time, timeout)?)?;
        if resp.dynheader.response_serial != Some(serial) {
            return Err(super::Error::AuthFailed);
        }
        let unique_name = resp.body.parser().get::<String>()?;
        Ok(unique_name)
    }
}

impl AsRawFd for SendConn {
    /// Reading or writing to the `RawFd` may result in undefined behavior
    /// and break the `Conn`.
    fn as_raw_fd(&self) -> RawFd {
        self.stream.as_raw_fd()
    }
}

impl AsRawFd for RecvConn {
    /// Reading or writing to the `RawFd` may result in undefined behavior
    /// and break the `Conn`.
    fn as_raw_fd(&self) -> RawFd {
        self.stream.as_raw_fd()
    }
}

impl AsRawFd for DuplexConn {
    /// Reading or writing to the `RawFd` may result in undefined behavior
    /// and break the `Conn`.
    fn as_raw_fd(&self) -> RawFd {
        self.recv.stream.as_raw_fd()
    }
}<|MERGE_RESOLUTION|>--- conflicted
+++ resolved
@@ -233,34 +233,13 @@
         let dynheader = unmarshal::unmarshal_dynamic_header(&header, &mut cursor)?;
         let header_bytes_consumed = cursor.consumed();
 
-<<<<<<< HEAD
         let buf = self.msg_buf_in.take();
+
         let mut msg =
             unmarshal::unmarshal_next_message(&header, dynheader, buf, header_bytes_consumed)?;
 
-        for cmsg in &self.cmsgs_in {
-            match cmsg {
-                ControlMessageOwned::ScmRights(fds) => {
-                    msg.body
-                        .raw_fds
-                        .extend(fds.iter().map(|fd| crate::wire::UnixFd::new(*fd)));
-                }
-                _ => {
-                    // TODO what to do?
-                    // eprintln!("Cmsg other than ScmRights: {:?}", cmsg);
-                }
-            }
-        }
-        self.cmsgs_in.clear();
-
-=======
         msg.body.raw_fds = std::mem::take(&mut self.fds_in);
 
-        if buf_len != bytes_used + hdrbytes + dynhdrbytes {
-            return Err(Error::UnmarshalError(UnmarshalError::NotAllBytesUsed));
-        }
-
->>>>>>> 7edb138f
         Ok(msg)
     }
 }
